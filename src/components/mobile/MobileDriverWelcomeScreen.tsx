--- conflicted
+++ resolved
@@ -29,11 +29,7 @@
       <img 
         src={mobileDriverWelcomeImage}
         alt="CRAVE'N Delivery Rider"
-<<<<<<< HEAD
         className="absolute inset-0 w-full h-full object-cover"
-=======
-        className="absolute inset-0 w-full h-full object-contain"
->>>>>>> 70b443c3
         onError={(e) => {
           // Fallback to a gradient background if image doesn't exist
           e.currentTarget.style.display = 'none';
