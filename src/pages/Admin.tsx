import React, { useState } from 'react';
import AdminAccessGuard from '@/components/AdminAccessGuard';
import ApplicationReview from '@/components/admin/ApplicationReview';
import OnboardingDashboard from '@/components/admin/OnboardingDashboard';
import LiveDashboard from '@/components/admin/LiveDashboard';
import ChatPortal from '@/components/admin/ChatPortal';
import BackgroundCheckDashboard from '@/components/admin/BackgroundCheckDashboard';
import { BackgroundCheckSettings } from '@/components/admin/BackgroundCheckSettings';
import RestaurantOnboardingDashboard from '@/components/admin/RestaurantOnboardingDashboard';
import { RestaurantVerificationDashboard } from '@/components/admin/RestaurantVerificationDashboard';
<<<<<<< HEAD
=======
import { TabletShippingManagement } from '@/components/admin/TabletShippingManagement';
>>>>>>> 32dece37
import { NotificationSettingsManager } from '@/components/admin/NotificationSettingsManager';
import { PayoutSettingsManager } from '@/components/admin/PayoutSettingsManager';
import CommissionSettingsManager from '@/components/admin/CommissionSettingsManager';
import { PromoCodeManager } from '@/components/admin/PromoCodeManager';
import { Button } from '@/components/ui/button';
import { Card } from '@/components/ui/card';
import { ScrollArea } from '@/components/ui/scroll-area';
import { ArrowLeft, BarChart3, Users, Store, Car, ShoppingBag, MessageCircle, Bell, DollarSign, Tags, GraduationCap, FileCheck, Shield, ChevronRight, Package, Settings, AlertCircle, TrendingUp, LifeBuoy, FileText } from 'lucide-react';
import cravenLogo from "@/assets/craven-logo.png";
import { cn } from '@/lib/utils';
import RefundManagement from '@/components/admin/RefundManagement';
import DisputeResolution from '@/components/admin/DisputeResolution';
import CustomerManagement from '@/components/admin/CustomerManagement';
import AnalyticsDashboard from '@/components/admin/AnalyticsDashboard';
import SupportTickets from '@/components/admin/SupportTickets';
import AuditLogs from '@/components/admin/AuditLogs';

const Admin: React.FC = () => {
  const [activeTab, setActiveTab] = useState('dashboard');
  const [expandedSection, setExpandedSection] = useState<string | null>('merchants');

  const toggleSection = (section: string) => {
    setExpandedSection(expandedSection === section ? null : section);
  };

  const navSections = [
    {
      id: 'merchants',
      title: 'Merchants',
      icon: Store,
      items: [
        { id: 'merchant-onboarding', label: 'Onboarding', icon: GraduationCap },
        { id: 'merchant-verification', label: 'Document Verification', icon: FileCheck },
<<<<<<< HEAD
=======
        { id: 'merchant-tablet', label: 'Tablet Shipping', icon: Package },
>>>>>>> 32dece37
        { id: 'merchant-settings', label: 'Settings', icon: Shield },
      ]
    },
    {
      id: 'drivers',
      title: 'Drivers (Feeders)',
      icon: Car,
      items: [
        { id: 'driver-applications', label: 'Applications', icon: Users },
        { id: 'driver-background', label: 'Background Checks', icon: FileCheck },
        { id: 'driver-background-settings', label: 'BG Check Settings', icon: Settings },
        { id: 'driver-onboarding', label: 'Onboarding', icon: GraduationCap },
        { id: 'driver-payouts', label: 'Payouts', icon: DollarSign },
      ]
    },
    {
      id: 'customers',
      title: 'Customers (Cravers)',
      icon: ShoppingBag,
      items: [
        { id: 'customer-management', label: 'Customer Accounts', icon: Users },
        { id: 'customer-promo', label: 'Promo Codes', icon: Tags },
        { id: 'customer-support', label: 'Support Chat', icon: MessageCircle },
      ]
    },
    {
      id: 'operations',
      title: 'Operations',
      icon: Settings,
      items: [
        { id: 'refunds', label: 'Refunds', icon: DollarSign },
        { id: 'disputes', label: 'Disputes', icon: AlertCircle },
        { id: 'support-tickets', label: 'Support Tickets', icon: LifeBuoy },
        { id: 'audit-logs', label: 'Audit Logs', icon: FileText },
      ]
    }
  ];

  const renderContent = () => {
    switch (activeTab) {
      case 'dashboard':
        return <LiveDashboard />;
      case 'analytics':
        return <AnalyticsDashboard />;
      case 'merchant-onboarding':
        return <RestaurantOnboardingDashboard />;
      case 'merchant-verification':
<<<<<<< HEAD
        return <RestaurantVerificationDashboard />; // Enhanced UI
=======
        return <RestaurantVerificationDashboard />;
      case 'merchant-tablet':
        return <TabletShippingManagement />;
>>>>>>> 32dece37
      case 'merchant-settings':
        return <CommissionSettingsManager />;
      case 'driver-applications':
        return <ApplicationReview />;
      case 'driver-background':
        return <BackgroundCheckDashboard />;
      case 'driver-background-settings':
        return <BackgroundCheckSettings />;
      case 'driver-onboarding':
        return <OnboardingDashboard />;
      case 'driver-payouts':
        return <PayoutSettingsManager />;
      case 'customer-management':
        return <CustomerManagement />;
      case 'customer-promo':
        return <PromoCodeManager />;
      case 'customer-support':
        return <ChatPortal />;
      case 'refunds':
        return <RefundManagement />;
      case 'disputes':
        return <DisputeResolution />;
      case 'support-tickets':
        return <SupportTickets />;
      case 'audit-logs':
        return <AuditLogs />;
      case 'notifications':
        return <NotificationSettingsManager />;
      default:
        return <LiveDashboard />;
    }
  };

  return (
    <AdminAccessGuard>
      <div className="flex h-screen w-full bg-background">
        {/* Sidebar */}
        <aside className="w-64 border-r bg-card flex flex-col">
          <div className="p-4 border-b">
            <div className="flex items-center gap-2 mb-4">
              <img src={cravenLogo} alt="Crave'n" className="h-6" />
              <span className="font-bold">Admin Portal</span>
            </div>
            <Button 
              variant="ghost" 
              size="sm"
              onClick={() => window.location.href = '/'}
              className="w-full justify-start"
            >
              <ArrowLeft className="h-4 w-4 mr-2" />
              Back to App
            </Button>
          </div>

          <ScrollArea className="flex-1 px-3">
            <div className="space-y-4 py-4">
              {/* Dashboard */}
              <Button
                variant={activeTab === 'dashboard' ? 'secondary' : 'ghost'}
                className="w-full justify-start"
                onClick={() => setActiveTab('dashboard')}
              >
                <BarChart3 className="h-4 w-4 mr-2" />
                Dashboard
              </Button>

              {/* Analytics */}
              <Button
                variant={activeTab === 'analytics' ? 'secondary' : 'ghost'}
                className="w-full justify-start"
                onClick={() => setActiveTab('analytics')}
              >
                <TrendingUp className="h-4 w-4 mr-2" />
                Analytics
              </Button>

              {/* Settings */}
              <Button
                variant={activeTab === 'notifications' ? 'secondary' : 'ghost'}
                className="w-full justify-start"
                onClick={() => setActiveTab('notifications')}
              >
                <Bell className="h-4 w-4 mr-2" />
                Notifications
              </Button>

              <div className="pt-4 pb-2">
                <h3 className="px-3 text-xs font-semibold text-muted-foreground uppercase tracking-wider">
                  Channels
                </h3>
              </div>

              {/* Navigation Sections */}
              {navSections.map((section) => (
                <div key={section.id} className="space-y-1">
                  <Button
                    variant="ghost"
                    className="w-full justify-between"
                    onClick={() => toggleSection(section.id)}
                  >
                    <div className="flex items-center">
                      <section.icon className="h-4 w-4 mr-2" />
                      <span>{section.title}</span>
                    </div>
                    <ChevronRight 
                      className={cn(
                        "h-4 w-4 transition-transform",
                        expandedSection === section.id && "rotate-90"
                      )}
                    />
                  </Button>

                  {expandedSection === section.id && (
                    <div className="ml-4 space-y-1">
                      {section.items.map((item) => (
                        <Button
                          key={item.id}
                          variant={activeTab === item.id ? 'secondary' : 'ghost'}
                          size="sm"
                          className="w-full justify-start"
                          onClick={() => setActiveTab(item.id)}
                        >
                          <item.icon className="h-4 w-4 mr-2" />
                          {item.label}
                        </Button>
                      ))}
                    </div>
                  )}
                </div>
              ))}
            </div>
          </ScrollArea>
        </aside>

        {/* Main Content */}
        <main className="flex-1 overflow-auto">
          <div className="container mx-auto p-6">
            {renderContent()}
          </div>
        </main>
      </div>
    </AdminAccessGuard>
  );
};

export default Admin;<|MERGE_RESOLUTION|>--- conflicted
+++ resolved
@@ -8,10 +8,7 @@
 import { BackgroundCheckSettings } from '@/components/admin/BackgroundCheckSettings';
 import RestaurantOnboardingDashboard from '@/components/admin/RestaurantOnboardingDashboard';
 import { RestaurantVerificationDashboard } from '@/components/admin/RestaurantVerificationDashboard';
-<<<<<<< HEAD
-=======
 import { TabletShippingManagement } from '@/components/admin/TabletShippingManagement';
->>>>>>> 32dece37
 import { NotificationSettingsManager } from '@/components/admin/NotificationSettingsManager';
 import { PayoutSettingsManager } from '@/components/admin/PayoutSettingsManager';
 import CommissionSettingsManager from '@/components/admin/CommissionSettingsManager';
@@ -45,10 +42,7 @@
       items: [
         { id: 'merchant-onboarding', label: 'Onboarding', icon: GraduationCap },
         { id: 'merchant-verification', label: 'Document Verification', icon: FileCheck },
-<<<<<<< HEAD
-=======
         { id: 'merchant-tablet', label: 'Tablet Shipping', icon: Package },
->>>>>>> 32dece37
         { id: 'merchant-settings', label: 'Settings', icon: Shield },
       ]
     },
@@ -96,13 +90,9 @@
       case 'merchant-onboarding':
         return <RestaurantOnboardingDashboard />;
       case 'merchant-verification':
-<<<<<<< HEAD
-        return <RestaurantVerificationDashboard />; // Enhanced UI
-=======
         return <RestaurantVerificationDashboard />;
       case 'merchant-tablet':
         return <TabletShippingManagement />;
->>>>>>> 32dece37
       case 'merchant-settings':
         return <CommissionSettingsManager />;
       case 'driver-applications':
